--- conflicted
+++ resolved
@@ -4,16 +4,13 @@
 	## __WORK IN PROGRESS__
 -->
 
-<<<<<<< HEAD
 ## __WORK IN PROGRESS__
 ### Breaking changes
 * Logging can now be configured through driver options. However, the environment variables for logging are no longer evaluated lazily, so they now need to be set before requiring `zwave-js`.
 * The second (string) parameter of the `"interview failed"` event handler was removed
 * The type `ValueMetadataBase` has been renamed to `ValueMetadataAny`. The old type `ValueMetadataAny` was merged into `ValueMetadataBase`.
 
-=======
 ## 5.6.0 (2020-12-14)
->>>>>>> 0addc3eb
 ### Config file changes
 * Added a config file for `HeatIt Z-TRM3`
 * Added a config file for `Eurotronic Air quality sensor`
