--- conflicted
+++ resolved
@@ -10,23 +10,14 @@
 import {
 	CommandClasses,
 	Duration,
+	encodeBitMask,
+	isZWaveError,
 	MessagePriority,
-<<<<<<< HEAD
-=======
-	MessageRecord,
 	parseBitMask,
-	SinglecastCC,
-	SupervisionResult,
 	validatePayload,
-	ValueID,
->>>>>>> 16b70c3f
 	ValueMetadata,
 	ZWaveError,
 	ZWaveErrorCodes,
-	encodeBitMask,
-	isZWaveError,
-	parseBitMask,
-	validatePayload,
 	type IZWaveEndpoint,
 	type IZWaveNode,
 	type Maybe,
@@ -34,6 +25,7 @@
 	type MessageRecord,
 	type SinglecastCC,
 	type SupervisionResult,
+	type ValueID,
 	type ValueMetadataNumeric,
 } from "@zwave-js/core/safe";
 import type { ZWaveApplicationHost, ZWaveHost } from "@zwave-js/host/safe";
@@ -43,14 +35,14 @@
 import {
 	CCAPI,
 	PhysicalCCAPI,
-	PollValueImplementation,
 	POLL_VALUE,
 	throwUnsupportedProperty,
+	type PollValueImplementation,
 } from "../lib/API";
 import {
 	CommandClass,
+	gotDeserializationOptions,
 	InvalidCC,
-	gotDeserializationOptions,
 	type CCCommandOptions,
 	type CommandClassDeserializationOptions,
 } from "../lib/CommandClass";
@@ -65,9 +57,9 @@
 	useSupervision,
 } from "../lib/CommandClassDecorators";
 import { isNotificationEventPayload } from "../lib/NotificationEventPayload";
+import * as ccUtils from "../lib/utils";
 import { V } from "../lib/Values";
 import { NotificationCommand, UserCodeCommand } from "../lib/_Types";
-import * as ccUtils from "../lib/utils";
 
 export const NotificationCCValues = Object.freeze({
 	...V.defineStaticCCValues(CommandClasses.Notification, {
