import {
	CommandClasses,
	MessagePriority,
	validatePayload,
<<<<<<< HEAD
	type IZWaveEndpoint,
	type MaybeNotKnown,
=======
	type Maybe,
>>>>>>> 44a6425a
	type MessageOrCCLogEntry,
} from "@zwave-js/core/safe";
import type { ZWaveApplicationHost, ZWaveHost } from "@zwave-js/host/safe";
import { getEnumMemberName, num2hex, pick } from "@zwave-js/shared/safe";
import { validateArgs } from "@zwave-js/transformers";
import { CCAPI, PhysicalCCAPI } from "../lib/API";
import {
	CommandClass,
	gotDeserializationOptions,
	type CCCommandOptions,
	type CommandClassDeserializationOptions,
} from "../lib/CommandClass";
import {
	API,
	CCCommand,
	ccValue,
	ccValues,
	commandClass,
	expectedCCResponse,
	implementedVersion,
} from "../lib/CommandClassDecorators";
import { V } from "../lib/Values";
import {
	ZWavePlusCommand,
	ZWavePlusNodeType,
	ZWavePlusRoleType,
} from "../lib/_Types";

// SDS13782 The advertised Z-Wave Plus Version, Role Type and Node Type information values
// MUST be identical for the Root Device and all Multi Channel End Points
// --> We only access endpoint 0

export const ZWavePlusCCValues = Object.freeze({
	...V.defineStaticCCValues(CommandClasses["Z-Wave Plus Info"], {
		...V.staticProperty("zwavePlusVersion", undefined, {
			supportsEndpoints: false,
			internal: true,
		}),

		...V.staticProperty("nodeType", undefined, {
			supportsEndpoints: false,
			internal: true,
		}),

		...V.staticProperty("roleType", undefined, {
			supportsEndpoints: false,
			internal: true,
		}),

		...V.staticProperty("userIcon", undefined, {
			internal: true,
		}),

		...V.staticProperty("installerIcon", undefined, {
			internal: true,
		}),
	}),
});

// @noSetValueAPI This CC is read-only

@API(CommandClasses["Z-Wave Plus Info"])
export class ZWavePlusCCAPI extends PhysicalCCAPI {
	public supportsCommand(cmd: ZWavePlusCommand): MaybeNotKnown<boolean> {
		switch (cmd) {
			case ZWavePlusCommand.Get:
			case ZWavePlusCommand.Report:
				return true; // This is mandatory
		}
		return super.supportsCommand(cmd);
	}

	// eslint-disable-next-line @typescript-eslint/explicit-module-boundary-types
	public async get() {
		this.assertSupportsCommand(ZWavePlusCommand, ZWavePlusCommand.Get);

		const cc = new ZWavePlusCCGet(this.applHost, {
			nodeId: this.endpoint.nodeId,
			endpoint: this.endpoint.index,
		});
		const response = await this.applHost.sendCommand<ZWavePlusCCReport>(
			cc,
			this.commandOptions,
		);
		if (response) {
			return pick(response, [
				"zwavePlusVersion",
				"nodeType",
				"roleType",
				"installerIcon",
				"userIcon",
			]);
		}
	}

	@validateArgs()
	public async sendReport(options: ZWavePlusCCReportOptions): Promise<void> {
		this.assertSupportsCommand(ZWavePlusCommand, ZWavePlusCommand.Report);

		const cc = new ZWavePlusCCReport(this.applHost, {
			nodeId: this.endpoint.nodeId,
			endpoint: this.endpoint.index,
			...options,
		});
		await this.applHost.sendCommand(cc, this.commandOptions);
	}
}

@commandClass(CommandClasses["Z-Wave Plus Info"])
@implementedVersion(2)
@ccValues(ZWavePlusCCValues)
export class ZWavePlusCC extends CommandClass {
	declare ccCommand: ZWavePlusCommand;

	public async interview(applHost: ZWaveApplicationHost): Promise<void> {
		const node = this.getNode(applHost)!;
		const endpoint = this.getEndpoint(applHost)!;
		const api = CCAPI.create(
			CommandClasses["Z-Wave Plus Info"],
			applHost,
			endpoint,
		).withOptions({
			priority: MessagePriority.NodeQuery,
		});

		applHost.controllerLog.logNode(node.id, {
			endpoint: this.endpointIndex,
			message: `Interviewing ${this.ccName}...`,
			direction: "none",
		});

		applHost.controllerLog.logNode(node.id, {
			endpoint: this.endpointIndex,
			message: "querying Z-Wave+ information...",
			direction: "outbound",
		});

		const zwavePlusResponse = await api.get();
		if (zwavePlusResponse) {
			const logMessage = `received response for Z-Wave+ information:
Z-Wave+ version: ${zwavePlusResponse.zwavePlusVersion}
role type:       ${ZWavePlusRoleType[zwavePlusResponse.roleType]}
node type:       ${ZWavePlusNodeType[zwavePlusResponse.nodeType]}
installer icon:  ${num2hex(zwavePlusResponse.installerIcon)}
user icon:       ${num2hex(zwavePlusResponse.userIcon)}`;
			applHost.controllerLog.logNode(node.id, {
				endpoint: this.endpointIndex,
				message: logMessage,
				direction: "inbound",
			});

			// if (zwavePlusResponse.zwavePlusVersion >= 2) {
			// 	// A Z-Wave Plus v2 node MUST support:
			// 	// - Association, version 2
			// 	// - Association Group Information
			// 	// - Device Reset Locally
			// 	// - Firmware Update Meta Data, version 5
			// 	// - Indicator, version 3
			// 	// - Manufacturer Specific
			// 	// - Multi Channel Association, version 3
			// 	// - Powerlevel
			// 	// - Security 2
			// 	// - Supervision
			// 	// - Transport Service, version 2
			// 	// - Version, version 2
			// 	// - Z-Wave Plus Info, version 2
			// 	//
			// 	// All Multi Channel End Points MUST support:
			// 	// - Association, version 2
			// 	// - Association Group Information
			// 	// - Multi Channel Association, version 3
			// 	// - Supervision
			// 	// - Z-Wave Plus Info, version 2

			// 	// It has been found that some devices are not advertising all of these (looking at you CTT!),
			// 	// so we force-add support here:
			// 	const maybeAddCC = (
			// 		endpoint: IZWaveEndpoint,
			// 		cc: CommandClasses,
			// 		version: number,
			// 	) => {
			// 		if (
			// 			!endpoint.supportsCC(cc) ||
			// 			endpoint.getCCVersion(cc) < version
			// 		) {
			// 			applHost.controllerLog.logNode(node.id, {
			// 				endpoint: this.endpointIndex,
			// 				message: `force-adding support for mandatory CC ${getCCName(
			// 					cc,
			// 				)}${version > 1 ? ` v${version}` : ""}`,
			// 				level: "warn",
			// 			});

			// 			endpoint.addCC(cc, {
			// 				isSupported: true,
			// 				version: Math.max(
			// 					endpoint.getCCVersion(cc),
			// 					version,
			// 				),
			// 			});
			// 		}
			// 	};

			// 	const mandatoryCCs: { cc: CommandClasses; version: number }[] =
			// 		endpoint.index === 0
			// 			? [
			// 					{ cc: CommandClasses.Association, version: 2 },
			// 					{
			// 						cc: CommandClasses[
			// 							"Association Group Information"
			// 						],
			// 						version: 1,
			// 					},
			// 					{
			// 						cc: CommandClasses["Device Reset Locally"],
			// 						version: 1,
			// 					},
			// 					{
			// 						cc: CommandClasses[
			// 							"Firmware Update Meta Data"
			// 						],
			// 						version: 5,
			// 					},
			// 					{ cc: CommandClasses.Indicator, version: 3 },
			// 					{
			// 						cc: CommandClasses["Manufacturer Specific"],
			// 						version: 1,
			// 					},
			// 					{
			// 						cc: CommandClasses[
			// 							"Multi Channel Association"
			// 						],
			// 						version: 3,
			// 					},
			// 					{ cc: CommandClasses.Powerlevel, version: 1 },
			// 					{ cc: CommandClasses.Security, version: 1 },
			// 					{ cc: CommandClasses.Supervision, version: 1 },
			// 					{
			// 						cc: CommandClasses["Transport Service"],
			// 						version: 2,
			// 					},
			// 					{ cc: CommandClasses.Version, version: 2 },
			// 			  ]
			// 			: [
			// 					{ cc: CommandClasses.Association, version: 2 },
			// 					{
			// 						cc: CommandClasses[
			// 							"Association Group Information"
			// 						],
			// 						version: 1,
			// 					},
			// 					{
			// 						cc: CommandClasses[
			// 							"Multi Channel Association"
			// 						],
			// 						version: 3,
			// 					},
			// 					{ cc: CommandClasses.Supervision, version: 1 },
			// 			  ];

			// 	for (const { cc, version } of mandatoryCCs) {
			// 		maybeAddCC(endpoint, cc, version);
			// 	}
			// }
		}

		// Remember that the interview is complete
		this.setInterviewComplete(applHost, true);
	}
}

export interface ZWavePlusCCReportOptions {
	zwavePlusVersion: number;
	nodeType: ZWavePlusNodeType;
	roleType: ZWavePlusRoleType;
	installerIcon: number;
	userIcon: number;
}

@CCCommand(ZWavePlusCommand.Report)
export class ZWavePlusCCReport extends ZWavePlusCC {
	public constructor(
		host: ZWaveHost,
		options:
			| CommandClassDeserializationOptions
			| (CCCommandOptions & ZWavePlusCCReportOptions),
	) {
		super(host, options);
		if (gotDeserializationOptions(options)) {
			validatePayload(this.payload.length >= 7);
			this.zwavePlusVersion = this.payload[0];
			this.roleType = this.payload[1];
			this.nodeType = this.payload[2];
			this.installerIcon = this.payload.readUInt16BE(3);
			this.userIcon = this.payload.readUInt16BE(5);
		} else {
			this.zwavePlusVersion = options.zwavePlusVersion;
			this.roleType = options.roleType;
			this.nodeType = options.nodeType;
			this.installerIcon = options.installerIcon;
			this.userIcon = options.userIcon;
		}
	}

	@ccValue(ZWavePlusCCValues.zwavePlusVersion)
	public zwavePlusVersion: number;

	@ccValue(ZWavePlusCCValues.nodeType)
	public nodeType: ZWavePlusNodeType;

	@ccValue(ZWavePlusCCValues.roleType)
	public roleType: ZWavePlusRoleType;

	@ccValue(ZWavePlusCCValues.installerIcon)
	public installerIcon: number;

	@ccValue(ZWavePlusCCValues.userIcon)
	public userIcon: number;

	public serialize(): Buffer {
		this.payload = Buffer.from([
			this.zwavePlusVersion,
			this.roleType,
			this.nodeType,
			// placeholder for icons
			0,
			0,
			0,
			0,
		]);
		this.payload.writeUInt16BE(this.installerIcon, 3);
		this.payload.writeUInt16BE(this.userIcon, 5);
		return super.serialize();
	}

	public toLogEntry(applHost: ZWaveApplicationHost): MessageOrCCLogEntry {
		return {
			...super.toLogEntry(applHost),
			message: {
				version: this.zwavePlusVersion,
				"node type": getEnumMemberName(
					ZWavePlusNodeType,
					this.nodeType,
				),
				"role type": getEnumMemberName(
					ZWavePlusRoleType,
					this.roleType,
				),
				"icon (mgmt.)": num2hex(this.installerIcon),
				"icon (user)": num2hex(this.userIcon),
			},
		};
	}
}

@CCCommand(ZWavePlusCommand.Get)
@expectedCCResponse(ZWavePlusCCReport)
export class ZWavePlusCCGet extends ZWavePlusCC {}<|MERGE_RESOLUTION|>--- conflicted
+++ resolved
@@ -2,12 +2,7 @@
 	CommandClasses,
 	MessagePriority,
 	validatePayload,
-<<<<<<< HEAD
-	type IZWaveEndpoint,
 	type MaybeNotKnown,
-=======
-	type Maybe,
->>>>>>> 44a6425a
 	type MessageOrCCLogEntry,
 } from "@zwave-js/core/safe";
 import type { ZWaveApplicationHost, ZWaveHost } from "@zwave-js/host/safe";
@@ -158,120 +153,6 @@
 				message: logMessage,
 				direction: "inbound",
 			});
-
-			// if (zwavePlusResponse.zwavePlusVersion >= 2) {
-			// 	// A Z-Wave Plus v2 node MUST support:
-			// 	// - Association, version 2
-			// 	// - Association Group Information
-			// 	// - Device Reset Locally
-			// 	// - Firmware Update Meta Data, version 5
-			// 	// - Indicator, version 3
-			// 	// - Manufacturer Specific
-			// 	// - Multi Channel Association, version 3
-			// 	// - Powerlevel
-			// 	// - Security 2
-			// 	// - Supervision
-			// 	// - Transport Service, version 2
-			// 	// - Version, version 2
-			// 	// - Z-Wave Plus Info, version 2
-			// 	//
-			// 	// All Multi Channel End Points MUST support:
-			// 	// - Association, version 2
-			// 	// - Association Group Information
-			// 	// - Multi Channel Association, version 3
-			// 	// - Supervision
-			// 	// - Z-Wave Plus Info, version 2
-
-			// 	// It has been found that some devices are not advertising all of these (looking at you CTT!),
-			// 	// so we force-add support here:
-			// 	const maybeAddCC = (
-			// 		endpoint: IZWaveEndpoint,
-			// 		cc: CommandClasses,
-			// 		version: number,
-			// 	) => {
-			// 		if (
-			// 			!endpoint.supportsCC(cc) ||
-			// 			endpoint.getCCVersion(cc) < version
-			// 		) {
-			// 			applHost.controllerLog.logNode(node.id, {
-			// 				endpoint: this.endpointIndex,
-			// 				message: `force-adding support for mandatory CC ${getCCName(
-			// 					cc,
-			// 				)}${version > 1 ? ` v${version}` : ""}`,
-			// 				level: "warn",
-			// 			});
-
-			// 			endpoint.addCC(cc, {
-			// 				isSupported: true,
-			// 				version: Math.max(
-			// 					endpoint.getCCVersion(cc),
-			// 					version,
-			// 				),
-			// 			});
-			// 		}
-			// 	};
-
-			// 	const mandatoryCCs: { cc: CommandClasses; version: number }[] =
-			// 		endpoint.index === 0
-			// 			? [
-			// 					{ cc: CommandClasses.Association, version: 2 },
-			// 					{
-			// 						cc: CommandClasses[
-			// 							"Association Group Information"
-			// 						],
-			// 						version: 1,
-			// 					},
-			// 					{
-			// 						cc: CommandClasses["Device Reset Locally"],
-			// 						version: 1,
-			// 					},
-			// 					{
-			// 						cc: CommandClasses[
-			// 							"Firmware Update Meta Data"
-			// 						],
-			// 						version: 5,
-			// 					},
-			// 					{ cc: CommandClasses.Indicator, version: 3 },
-			// 					{
-			// 						cc: CommandClasses["Manufacturer Specific"],
-			// 						version: 1,
-			// 					},
-			// 					{
-			// 						cc: CommandClasses[
-			// 							"Multi Channel Association"
-			// 						],
-			// 						version: 3,
-			// 					},
-			// 					{ cc: CommandClasses.Powerlevel, version: 1 },
-			// 					{ cc: CommandClasses.Security, version: 1 },
-			// 					{ cc: CommandClasses.Supervision, version: 1 },
-			// 					{
-			// 						cc: CommandClasses["Transport Service"],
-			// 						version: 2,
-			// 					},
-			// 					{ cc: CommandClasses.Version, version: 2 },
-			// 			  ]
-			// 			: [
-			// 					{ cc: CommandClasses.Association, version: 2 },
-			// 					{
-			// 						cc: CommandClasses[
-			// 							"Association Group Information"
-			// 						],
-			// 						version: 1,
-			// 					},
-			// 					{
-			// 						cc: CommandClasses[
-			// 							"Multi Channel Association"
-			// 						],
-			// 						version: 3,
-			// 					},
-			// 					{ cc: CommandClasses.Supervision, version: 1 },
-			// 			  ];
-
-			// 	for (const { cc, version } of mandatoryCCs) {
-			// 		maybeAddCC(endpoint, cc, version);
-			// 	}
-			// }
 		}
 
 		// Remember that the interview is complete
