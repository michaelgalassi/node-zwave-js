import { Box, Text } from "ink";
import Spinner from "ink-spinner";
<<<<<<< HEAD
import { useCallback, useEffect, useState } from "react";
import type { Driver } from "zwave-js";
import { useDialogs } from "../hooks/useDialogs";
import { useDriver } from "../hooks/useDriver";
import { useGlobals } from "../hooks/useGlobals";
import { useMenu } from "../hooks/useMenu";
import { CLIPage, useNavigation } from "../hooks/useNavigation";
import { startDriver } from "../lib/driver";
import { exitMenuItem, toggleLogMenuItem } from "../lib/menu";
=======
import { useEffect } from "react";
import { useDialogs } from "../hooks/useDialogs.js";
import { useDriver } from "../hooks/useDriver.js";
import { useGlobals } from "../hooks/useGlobals.js";
import { useMenu } from "../hooks/useMenu.js";
import { CLIPage, useNavigation } from "../hooks/useNavigation.js";
import { startDriver } from "../lib/driver.js";
import { toggleLogMenuItem } from "../lib/menu.js";
>>>>>>> a2272913

export const StartingDriverPage: React.FC = () => {
	useMenu([toggleLogMenuItem, exitMenuItem]);

	const { usbPath, logTransport, clearLog } = useGlobals();
	const { driver, setDriver } = useDriver();
	const { navigate } = useNavigation();
	const { showError } = useDialogs();
	const [message, setMessage] = useState("starting driver");

	const onError = useCallback(
		(e: Error) => {
			showError(e.message);
		},
		[showError],
	);
	const onDriverReady = useCallback((driver: Driver) => {
		navigate(CLIPage.MainMenu);
	}, []);
	const onBootloaderReady = useCallback((driver: Driver) => {
		setMessage("driver stuck in bootloader mode");
		// TODO
	}, []);

	// When opening this page, try to start the driver
	useEffect(() => {
		if (driver) {
			navigate(CLIPage.MainMenu);
			return;
		} else if (!usbPath) {
			navigate(CLIPage.Prepare);
			return;
		}

		(async () => {
			try {
				clearLog();
				const driver = await startDriver(usbPath, {
					logTransport,
					onError,
					onDriverReady,
					onBootloaderReady,
				});
				setDriver(driver);
				setMessage("initializing");
			} catch (e: any) {
				navigate(CLIPage.Prepare);
				showError(e.message);
			}
		})();
	}, []);

	return (
		<Box flexDirection="column" justifyContent="center">
			<Text>
				<Text color="green">
					<Spinner type="dots" />
				</Text>{" "}
				{message}
			</Text>
		</Box>
	);
};<|MERGE_RESOLUTION|>--- conflicted
+++ resolved
@@ -1,25 +1,14 @@
 import { Box, Text } from "ink";
 import Spinner from "ink-spinner";
-<<<<<<< HEAD
 import { useCallback, useEffect, useState } from "react";
 import type { Driver } from "zwave-js";
-import { useDialogs } from "../hooks/useDialogs";
-import { useDriver } from "../hooks/useDriver";
-import { useGlobals } from "../hooks/useGlobals";
-import { useMenu } from "../hooks/useMenu";
-import { CLIPage, useNavigation } from "../hooks/useNavigation";
-import { startDriver } from "../lib/driver";
-import { exitMenuItem, toggleLogMenuItem } from "../lib/menu";
-=======
-import { useEffect } from "react";
 import { useDialogs } from "../hooks/useDialogs.js";
 import { useDriver } from "../hooks/useDriver.js";
 import { useGlobals } from "../hooks/useGlobals.js";
 import { useMenu } from "../hooks/useMenu.js";
 import { CLIPage, useNavigation } from "../hooks/useNavigation.js";
 import { startDriver } from "../lib/driver.js";
-import { toggleLogMenuItem } from "../lib/menu.js";
->>>>>>> a2272913
+import { exitMenuItem, toggleLogMenuItem } from "../lib/menu.js";
 
 export const StartingDriverPage: React.FC = () => {
 	useMenu([toggleLogMenuItem, exitMenuItem]);
