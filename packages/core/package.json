{
  "name": "@zwave-js/core",
<<<<<<< HEAD
  "version": "7.12.0",
=======
  "version": "8.0.0-alpha.3",
>>>>>>> 0ee75273
  "description": "zwave-js: core components",
  "publishConfig": {
    "access": "public"
  },
  "keywords": [],
  "main": "build/index.js",
  "types": "build/index.d.ts",
  "files": [
    "build/**/*.{js,d.ts,map}"
  ],
  "author": {
    "name": "AlCalzone",
    "email": "d.griesel@gmx.net"
  },
  "license": "MIT",
  "homepage": "https://github.com/AlCalzone/node-zwave-js#readme",
  "repository": {
    "type": "git",
    "url": "git+https://github.com/AlCalzone/node-zwave-js.git"
  },
  "bugs": {
    "url": "https://github.com/AlCalzone/node-zwave-js/issues"
  },
  "funding": {
    "url": "https://github.com/sponsors/AlCalzone/"
  },
  "engines": {
    "node": ">=v12.22.2"
  },
  "scripts": {
    "build": "tsc -b tsconfig.build.json",
    "clean": "yarn run build --clean",
    "watch": "yarn run build --watch --pretty"
  },
  "dependencies": {
    "@alcalzone/jsonl-db": "^1.3.0",
    "@zwave-js/shared": "8.0.0-alpha.3",
    "@zwave-js/winston-daily-rotate-file": "^4.5.6-0",
    "alcalzone-shared": "^4.0.0",
    "ansi-colors": "^4.1.1",
    "dayjs": "^1.10.6",
    "logform": "*",
    "nrf-intel-hex": "^1.3.0",
    "triple-beam": "*",
    "winston": "^3.3.3",
    "winston-transport": "*"
  },
  "devDependencies": {
    "@types/jest": "^26.0.24",
    "@types/node": "^15.12.5",
    "@types/triple-beam": "^1.3.2",
    "esbuild-register": "^2.6.0",
    "jest-extended": "^0.11.5",
    "typescript": "^4.3.5"
  }
}<|MERGE_RESOLUTION|>--- conflicted
+++ resolved
@@ -1,10 +1,6 @@
 {
   "name": "@zwave-js/core",
-<<<<<<< HEAD
-  "version": "7.12.0",
-=======
   "version": "8.0.0-alpha.3",
->>>>>>> 0ee75273
   "description": "zwave-js: core components",
   "publishConfig": {
     "access": "public"
