{
  "name": "@zwave-js/maintenance",
  "version": "10.15.0",
  "description": "zwave-js: maintenance scripts",
  "private": true,
  "keywords": [],
  "main": "src/index.ts",
  "types": "src/index.ts",
  "files": [
    "build/**/*.{js,d.ts,map}"
  ],
  "author": {
    "name": "AlCalzone",
    "email": "d.griesel@gmx.net"
  },
  "license": "MIT",
  "homepage": "https://github.com/AlCalzone/node-zwave-js#readme",
  "repository": {
    "type": "git",
    "url": "git+https://github.com/AlCalzone/node-zwave-js.git"
  },
  "bugs": {
    "url": "https://github.com/AlCalzone/node-zwave-js/issues"
  },
  "funding": {
    "url": "https://github.com/sponsors/AlCalzone/"
  },
  "engines": {
    "node": ">=14.13.0 <15 || >= 16 <16.9.0 || >16.9.0"
  },
  "scripts": {
    "ts": "node -r esbuild-register",
    "prebuild": "yarn ts src/lintForbiddenImports.ts",
    "build": "tsc -b tsconfig.build.json",
    "clean": "del-cli build/ \"*.tsbuildinfo\"",
    "lint:ts": "eslint --ext .ts --rule \"prettier/prettier: off\" \"src/**/*.ts\"",
    "lint:ts:fix": "yarn run lint:ts --fix",
    "lint:prettier": "prettier -c \"src/**/*.ts\"",
    "lint:prettier:fix": "yarn run lint:prettier -w"
  },
  "devDependencies": {
    "@types/clipboardy": "^2.0.1",
    "@types/fs-extra": "^9.0.13",
    "@types/globrex": "^0.1.2",
    "@types/node": "^14.18.36",
    "@types/prettier": "^2.7.2",
    "@types/yargs": "^17.0.12",
    "@zwave-js/core": "workspace:*",
    "@zwave-js/shared": "workspace:*",
    "ansi-colors": "^4.1.3",
    "cli-highlight": "^2.1.11",
    "clipboardy": "^2.3.0",
    "del-cli": "^5.0.0",
    "esbuild": "0.15.7",
    "esbuild-register": "^3.4.2",
    "execa": "^5.1.1",
    "fs-extra": "^10.1.0",
    "globrex": "^0.1.2",
    "piscina": "^3.2.0",
    "prettier": "^2.8.4",
    "reflect-metadata": "^0.1.13",
    "ts-morph": "^17.0.1",
<<<<<<< HEAD
    "typescript": "5.0.2",
=======
    "typescript": "4.9.5",
>>>>>>> 8e0b41ec
    "yargs": "^17.5.1"
  }
}<|MERGE_RESOLUTION|>--- conflicted
+++ resolved
@@ -60,11 +60,7 @@
     "prettier": "^2.8.4",
     "reflect-metadata": "^0.1.13",
     "ts-morph": "^17.0.1",
-<<<<<<< HEAD
     "typescript": "5.0.2",
-=======
-    "typescript": "4.9.5",
->>>>>>> 8e0b41ec
     "yargs": "^17.5.1"
   }
 }