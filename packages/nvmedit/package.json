--- conflicted
+++ resolved
@@ -83,10 +83,6 @@
     "esbuild": "0.15.7",
     "esbuild-register": "^3.4.2",
     "prettier": "^2.8.4",
-<<<<<<< HEAD
     "typescript": "5.0.2"
-=======
-    "typescript": "4.9.5"
->>>>>>> 8e0b41ec
   }
 }