--- conflicted
+++ resolved
@@ -4,14 +4,11 @@
 	RssiError,
 	isRssiError,
 } from "@zwave-js/core/safe";
-<<<<<<< HEAD
 export type {
 	ControllerEventCallbacks,
 	ControllerEvents,
 } from "./lib/controller/Controller";
-=======
 export type { RSSI, TXReport } from "@zwave-js/core/safe";
->>>>>>> f4faeb4c
 export type { ControllerStatistics } from "./lib/controller/ControllerStatistics";
 export { ZWaveFeature } from "./lib/controller/Features";
 export * from "./lib/controller/Inclusion";
